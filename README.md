<div align="center">
  <img src="assets/bt2.svg" alt="Numerical Analysis App Logo" width="200">
</div>

# Numerical Analysis App

A comprehensive Flutter mobile application focused on numerical analysis methods, designed to help users understand and apply various numerical algorithms.

## Project Overview

**Purpose**: The app serves as an educational tool for numerical methods, providing both theory and interactive implementations of common numerical algorithms.

**Technology Stack**:
- Flutter for the UI framework
- Dart as the programming language
- Flutter Riverpod for state management
- Various libraries for rendering mathematical charts (fl_chart), parsing mathematical expressions (math_expressions), and UI enhancements

## Core Features

1. **Two Main Categories of Numerical Methods**:
   - **Root Finding Methods** (Chapter 1): Techniques for finding solutions to equations of the form f(x) = 0
   - **Linear Algebra Methods** (Chapter 2): Algorithms for solving systems of linear equations

2. **Implemented Numerical Methods**:
   - **Root Finding**: Bisection, False Position, Simple Fixed Point, Newton's Method, Secant Method
   - **Linear Algebra**: Gauss Elimination, LU Decomposition, Gauss-Jordan, Cramer's Rule

3. **For Each Method**:
   - Detailed input screens with parameter configuration
   - Step-by-step solution visualization
   - Graphical representation (where applicable)
   - Mathematical explanations and debugging information

4. **UI/UX Features**:
   - Modern, responsive design with Material 3 styling
   - Dark/light theme support
   - Smooth animations and transitions
   - Interactive elements for better learning experience

## Educational Value

The application is designed to:
1. Help students visualize and understand numerical methods
2. Allow users to experiment with different parameters and see their effects
3. Provide detailed breakdowns of solution steps for educational purposes
4. Serve as a practical tool for solving numerical problems

## Download & Test the App
<<<<<<< HEAD

You can download and test the latest major APK release here:

[Download APK v1.0.0](https://github.com/tony-saleeb/BT2/releases/download/v1.0.0/BT2.apk)
=======
You can download and test the latest major APK release here:  https://github.com/tony-saleeb/BT2/releases/download/v1.0.0/BT2.apk
>>>>>>> 49dd707c

## Getting Started with Development

This project is built with Flutter. To get started:

1. Make sure you have Flutter installed (https://docs.flutter.dev/get-started/install)
2. Clone this repository
3. Run `flutter pub get` to install dependencies
4. Run `flutter run` to launch the app on a connected device or emulator

For more information on Flutter development:

- [Lab: Write your first Flutter app](https://docs.flutter.dev/get-started/codelab)
- [Cookbook: Useful Flutter samples](https://docs.flutter.dev/cookbook)
- [Flutter documentation](https://docs.flutter.dev/)<|MERGE_RESOLUTION|>--- conflicted
+++ resolved
@@ -46,16 +46,6 @@
 3. Provide detailed breakdowns of solution steps for educational purposes
 4. Serve as a practical tool for solving numerical problems
 
-## Download & Test the App
-<<<<<<< HEAD
-
-You can download and test the latest major APK release here:
-
-[Download APK v1.0.0](https://github.com/tony-saleeb/BT2/releases/download/v1.0.0/BT2.apk)
-=======
-You can download and test the latest major APK release here:  https://github.com/tony-saleeb/BT2/releases/download/v1.0.0/BT2.apk
->>>>>>> 49dd707c
-
 ## Getting Started with Development
 
 This project is built with Flutter. To get started:
